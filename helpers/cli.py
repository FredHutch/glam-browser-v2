--- conflicted
+++ resolved
@@ -15,20 +15,14 @@
         db_port=args.db_port,
     )
 
-<<<<<<< HEAD
-=======
 
->>>>>>> b424bd29
 def glam_index(fp=None, uri=None):
     GLAM_INDEX(
         input_hdf=fp,
         output_base=uri,
     ).index()
 
-<<<<<<< HEAD
-=======
 
->>>>>>> b424bd29
 def main():
     """Entrypoint for the CLI."""
 
